#if os(iOS)
import AVFoundation
import CoreModels
import Foundation
import MediaPlayer
import Persistence
import PlaybackEngine
import SharedUtilities
import UIKit

#if canImport(Combine)
  @preconcurrency import CombineSupport
#endif

@MainActor
public final class SystemMediaCoordinator {
  private struct AudioSessionObservers {
    let interruptionObserver: NSObjectProtocol
    let routeObserver: NSObjectProtocol
  }

  private final class MainActorCleanupToken {
    private let cleanup: @MainActor () -> Void

    init(_ cleanup: @escaping @MainActor () -> Void) {
      self.cleanup = cleanup
    }

    deinit {
      let cleanup = cleanup
      Task { @MainActor in
        cleanup()
      }
    }
  }

  private let playbackService: EpisodePlaybackService & EpisodeTransportControlling
  private let settingsRepository: SettingsRepository?
  private let infoBuilder = NowPlayingInfoBuilder()
  private let infoCenter = MPNowPlayingInfoCenter.default()
  private let commandCenter = MPRemoteCommandCenter.shared()
  private let audioSession = AVAudioSession.sharedInstance()
  private var cleanupToken: MainActorCleanupToken?

  private var stateCancellable: AnyCancellable?
  private var lastArtworkURL: URL?
  private var artworkTask: Task<Void, Never>?
<<<<<<< HEAD
  private var skipIntervalsTask: Task<Void, Never>?
  private nonisolated(unsafe) var interruptionObserver: NSObjectProtocol?
  private nonisolated(unsafe) var routeObserver: NSObjectProtocol?
=======
>>>>>>> 62b3d590

  private var currentEpisode: Episode?
  private var currentPosition: TimeInterval = 0
  private var currentDuration: TimeInterval = 0
  private var isPlaying: Bool = false
  private var hasActivePlayback: Bool = false
  private var wasPlayingBeforeInterruption = false
  private var skipForwardInterval: TimeInterval = 30
  private var skipBackwardInterval: TimeInterval = 15

  private lazy var remoteHandler = RemoteCommandHandler(
    play: { [weak self] in self?.resumePlayback() },
    pause: { [weak self] in self?.playbackService.pause() },
    togglePlayPause: { [weak self] in self?.togglePlayPause() },
    skipForward: { [weak self] interval in
      self?.playbackService.skipForward(interval: interval ?? self?.skipForwardInterval)
    },
    skipBackward: { [weak self] interval in
      self?.playbackService.skipBackward(interval: interval ?? self?.skipBackwardInterval)
    }
  )

  public init(
    playbackService: EpisodePlaybackService & EpisodeTransportControlling,
    settingsRepository: SettingsRepository? = nil
  ) {
    self.playbackService = playbackService
    self.settingsRepository = settingsRepository
    let commandCenter = MPRemoteCommandCenter.shared()

    configureAudioSession()
    configureRemoteCommands()
    let observers = registerAudioSessionObservers()
    cleanupToken = MainActorCleanupToken { [commandCenter] in
      NotificationCenter.default.removeObserver(observers.interruptionObserver)
      NotificationCenter.default.removeObserver(observers.routeObserver)
      commandCenter.playCommand.removeTarget(nil)
      commandCenter.pauseCommand.removeTarget(nil)
      commandCenter.togglePlayPauseCommand.removeTarget(nil)
      commandCenter.skipForwardCommand.removeTarget(nil)
      commandCenter.skipBackwardCommand.removeTarget(nil)
    }
    subscribeToPlaybackState()
    loadSkipIntervals()
  }

<<<<<<< HEAD
  deinit {
    stateCancellable?.cancel()
    stateCancellable = nil

    artworkTask?.cancel()
    artworkTask = nil

    skipIntervalsTask?.cancel()
    skipIntervalsTask = nil

    if let interruptionObserver {
      NotificationCenter.default.removeObserver(interruptionObserver)
      self.interruptionObserver = nil
    }

    if let routeObserver {
      NotificationCenter.default.removeObserver(routeObserver)
      self.routeObserver = nil
    }

    commandCenter.playCommand.removeTarget(nil)
    commandCenter.pauseCommand.removeTarget(nil)
    commandCenter.togglePlayPauseCommand.removeTarget(nil)
    commandCenter.skipForwardCommand.removeTarget(nil)
    commandCenter.skipBackwardCommand.removeTarget(nil)
  }

=======
>>>>>>> 62b3d590
  // MARK: - Setup

  private func subscribeToPlaybackState() {
    #if canImport(Combine)
      stateCancellable = playbackService.statePublisher
        .receive(on: RunLoop.main)
        .sink { [weak self] state in
          self?.handlePlaybackStateChange(state)
        }
    #endif
  }

  private func configureAudioSession() {
    do {
      try audioSession.setCategory(
        .playback,
        mode: .spokenAudio,
        options: [.allowAirPlay, .allowBluetooth, .allowBluetoothA2DP]
      )
    } catch {
      Logger.warning("Failed to configure audio session: \(error)")
    }
  }

  private func registerAudioSessionObservers() -> AudioSessionObservers {
    let interruptionObserver = NotificationCenter.default.addObserver(
      forName: AVAudioSession.interruptionNotification,
      object: nil,
      queue: .main
    ) { [weak self] notification in
      guard let self else { return }
      guard let userInfo = notification.userInfo,
            let typeValue = userInfo[AVAudioSessionInterruptionTypeKey] as? UInt,
            let type = AVAudioSession.InterruptionType(rawValue: typeValue)
      else {
        return
      }

      let optionsValue = userInfo[AVAudioSessionInterruptionOptionKey] as? UInt
      Task { @MainActor in
        switch type {
        case .began:
          self.wasPlayingBeforeInterruption = self.isPlaying
          if self.isPlaying {
            self.playbackService.pause()
          }
        case .ended:
          let options = AVAudioSession.InterruptionOptions(rawValue: optionsValue ?? 0)
          if options.contains(.shouldResume), self.wasPlayingBeforeInterruption {
            self.resumePlayback()
          }
          self.wasPlayingBeforeInterruption = false
        @unknown default:
          self.wasPlayingBeforeInterruption = false
        }
      }
    }

    let routeObserver = NotificationCenter.default.addObserver(
      forName: AVAudioSession.routeChangeNotification,
      object: nil,
      queue: .main
    ) { [weak self] notification in
      guard let self else { return }
      guard let userInfo = notification.userInfo,
            let reasonValue = userInfo[AVAudioSessionRouteChangeReasonKey] as? UInt,
            let reason = AVAudioSession.RouteChangeReason(rawValue: reasonValue)
      else {
        return
      }

      Task { @MainActor in
        if reason == .oldDeviceUnavailable {
          self.playbackService.pause()
        }
      }
    }

    return AudioSessionObservers(
      interruptionObserver: interruptionObserver,
      routeObserver: routeObserver
    )
  }

  private func configureRemoteCommands() {
    commandCenter.playCommand.isEnabled = false
    commandCenter.pauseCommand.isEnabled = false
    commandCenter.togglePlayPauseCommand.isEnabled = false
    commandCenter.skipForwardCommand.isEnabled = false
    commandCenter.skipBackwardCommand.isEnabled = false

    commandCenter.playCommand.addTarget { [weak self] _ in
      Task { @MainActor in
        self?.remoteHandler.handle(.play)
      }
      return .success
    }

    commandCenter.pauseCommand.addTarget { [weak self] _ in
      Task { @MainActor in
        self?.remoteHandler.handle(.pause)
      }
      return .success
    }

    commandCenter.togglePlayPauseCommand.addTarget { [weak self] _ in
      Task { @MainActor in
        self?.remoteHandler.handle(.togglePlayPause)
      }
      return .success
    }

    commandCenter.skipForwardCommand.addTarget { [weak self] event in
      let interval = (event as? MPSkipIntervalCommandEvent)?.interval
      Task { @MainActor in
        self?.remoteHandler.handle(.skipForward, interval: interval)
      }
      return .success
    }

    commandCenter.skipBackwardCommand.addTarget { [weak self] event in
      let interval = (event as? MPSkipIntervalCommandEvent)?.interval
      Task { @MainActor in
        self?.remoteHandler.handle(.skipBackward, interval: interval)
      }
      return .success
    }

    updateRemoteCommandIntervals()
  }

  private func updateRemoteCommandIntervals() {
    commandCenter.skipForwardCommand.preferredIntervals = [NSNumber(value: skipForwardInterval)]
    commandCenter.skipBackwardCommand.preferredIntervals = [NSNumber(value: skipBackwardInterval)]
  }

  private func loadSkipIntervals() {
    guard let settingsRepository else { return }

<<<<<<< HEAD
    // Cancel any previous load task
    skipIntervalsTask?.cancel()

    // Create new load task and store reference for later cancellation
    skipIntervalsTask = Task.detached { [weak self, settingsRepository] in
=======
    Task { @MainActor [weak self] in
>>>>>>> 62b3d590
      let settings = await settingsRepository.loadGlobalPlaybackSettings()
      guard let self else { return }
      if let forward = settings.skipForwardInterval {
        self.skipForwardInterval = TimeInterval(forward)
      }
      if let backward = settings.skipBackwardInterval {
        self.skipBackwardInterval = TimeInterval(backward)
      }
      self.updateRemoteCommandIntervals()
    }
  }

  // MARK: - Playback State Handling

  private func handlePlaybackStateChange(_ state: EpisodePlaybackState) {
    updatePlaybackTracking(state)
    updateNowPlayingInfo(for: state)
    updateRemoteCommandAvailability()
    updateAudioSessionActive(for: state)
  }

  private func updatePlaybackTracking(_ state: EpisodePlaybackState) {
    switch state {
    case .idle:
      currentEpisode = nil
      currentPosition = 0
      currentDuration = 0
      isPlaying = false
      hasActivePlayback = false

    case .playing(let episode, let position, let duration):
      currentEpisode = episode
      currentPosition = position
      currentDuration = duration
      isPlaying = true
      hasActivePlayback = true

    case .paused(let episode, let position, let duration):
      currentEpisode = episode
      currentPosition = position
      currentDuration = duration
      isPlaying = false
      hasActivePlayback = true

    case .finished(let episode, let duration):
      currentEpisode = episode
      currentPosition = duration
      currentDuration = duration
      isPlaying = false
      hasActivePlayback = false

    case .failed(let episode, let position, let duration, _):
      currentEpisode = episode
      currentPosition = position
      currentDuration = duration
      isPlaying = false
      hasActivePlayback = false
    }
  }

  private func updateNowPlayingInfo(for state: EpisodePlaybackState) {
    guard let snapshot = infoBuilder.makeSnapshot(from: state) else {
      infoCenter.nowPlayingInfo = nil
      infoCenter.playbackState = .stopped
      return
    }

    var info: [String: Any] = [
      MPMediaItemPropertyTitle: snapshot.title,
      MPMediaItemPropertyPlaybackDuration: snapshot.duration,
      MPNowPlayingInfoPropertyElapsedPlaybackTime: snapshot.elapsed,
      MPNowPlayingInfoPropertyPlaybackRate: snapshot.playbackRate,
    ]

    if !snapshot.podcastTitle.isEmpty {
      info[MPMediaItemPropertyAlbumTitle] = snapshot.podcastTitle
      info[MPMediaItemPropertyArtist] = snapshot.podcastTitle
    }

    infoCenter.nowPlayingInfo = info
    infoCenter.playbackState = snapshot.playbackRate > 0 ? .playing : .paused

    updateArtwork(for: snapshot)
  }

  private func updateArtwork(for snapshot: NowPlayingInfoSnapshot) {
    guard let url = snapshot.artworkURL else {
      lastArtworkURL = nil
      if var info = infoCenter.nowPlayingInfo {
        info.removeValue(forKey: MPMediaItemPropertyArtwork)
        infoCenter.nowPlayingInfo = info
      }
      return
    }

    guard url != lastArtworkURL else { return }
    lastArtworkURL = url
    artworkTask?.cancel()

    artworkTask = Task { [weak self] in
      guard let data = await Self.fetchArtworkData(from: url) else { return }
      await MainActor.run { [weak self] in
        guard let self else { return }
        guard let artwork = self.makeArtwork(from: data) else { return }
        self.applyArtwork(artwork)
      }
    }
  }

  private func applyArtwork(_ artwork: MPMediaItemArtwork) {
    guard var info = infoCenter.nowPlayingInfo else { return }
    info[MPMediaItemPropertyArtwork] = artwork
    infoCenter.nowPlayingInfo = info
  }

  private func makeArtwork(from data: Data) -> MPMediaItemArtwork? {
    guard let image = UIImage(data: data) else { return nil }
    return MPMediaItemArtwork(boundsSize: image.size) { _ in image }
  }

  private nonisolated static func fetchArtworkData(from url: URL) async -> Data? {
    do {
      let (data, _) = try await URLSession.shared.data(from: url)
      return Task.isCancelled ? nil : data
    } catch {
      Logger.warning("Failed to load artwork data for now playing: \(error)")
      return nil
    }
  }

  private func updateRemoteCommandAvailability() {
    commandCenter.playCommand.isEnabled = hasActivePlayback && !isPlaying
    commandCenter.pauseCommand.isEnabled = hasActivePlayback && isPlaying
    commandCenter.togglePlayPauseCommand.isEnabled = hasActivePlayback
    commandCenter.skipForwardCommand.isEnabled = hasActivePlayback
    commandCenter.skipBackwardCommand.isEnabled = hasActivePlayback
  }

  private func updateAudioSessionActive(for state: EpisodePlaybackState) {
    let shouldActivate: Bool

    switch state {
    case .playing, .paused:
      shouldActivate = true
    case .idle, .finished, .failed:
      shouldActivate = false
    }

    do {
      try audioSession.setActive(shouldActivate, options: [.notifyOthersOnDeactivation])
    } catch {
      Logger.warning("Failed to update audio session active state: \(error)")
    }
  }

  private func togglePlayPause() {
    if isPlaying {
      playbackService.pause()
    } else {
      resumePlayback()
    }
  }

  private func resumePlayback() {
    guard let episode = currentEpisode else { return }
    let duration = currentDuration > 0 ? currentDuration : episode.duration
    playbackService.play(episode: episode, duration: duration)

    if currentPosition > 0 {
      playbackService.seek(to: currentPosition)
    }
  }


}

#endif<|MERGE_RESOLUTION|>--- conflicted
+++ resolved
@@ -45,12 +45,7 @@
   private var stateCancellable: AnyCancellable?
   private var lastArtworkURL: URL?
   private var artworkTask: Task<Void, Never>?
-<<<<<<< HEAD
   private var skipIntervalsTask: Task<Void, Never>?
-  private nonisolated(unsafe) var interruptionObserver: NSObjectProtocol?
-  private nonisolated(unsafe) var routeObserver: NSObjectProtocol?
-=======
->>>>>>> 62b3d590
 
   private var currentEpisode: Episode?
   private var currentPosition: TimeInterval = 0
@@ -97,36 +92,6 @@
     loadSkipIntervals()
   }
 
-<<<<<<< HEAD
-  deinit {
-    stateCancellable?.cancel()
-    stateCancellable = nil
-
-    artworkTask?.cancel()
-    artworkTask = nil
-
-    skipIntervalsTask?.cancel()
-    skipIntervalsTask = nil
-
-    if let interruptionObserver {
-      NotificationCenter.default.removeObserver(interruptionObserver)
-      self.interruptionObserver = nil
-    }
-
-    if let routeObserver {
-      NotificationCenter.default.removeObserver(routeObserver)
-      self.routeObserver = nil
-    }
-
-    commandCenter.playCommand.removeTarget(nil)
-    commandCenter.pauseCommand.removeTarget(nil)
-    commandCenter.togglePlayPauseCommand.removeTarget(nil)
-    commandCenter.skipForwardCommand.removeTarget(nil)
-    commandCenter.skipBackwardCommand.removeTarget(nil)
-  }
-
-=======
->>>>>>> 62b3d590
   // MARK: - Setup
 
   private func subscribeToPlaybackState() {
@@ -266,15 +231,11 @@
   private func loadSkipIntervals() {
     guard let settingsRepository else { return }
 
-<<<<<<< HEAD
     // Cancel any previous load task
     skipIntervalsTask?.cancel()
 
     // Create new load task and store reference for later cancellation
-    skipIntervalsTask = Task.detached { [weak self, settingsRepository] in
-=======
-    Task { @MainActor [weak self] in
->>>>>>> 62b3d590
+    skipIntervalsTask = Task { @MainActor [weak self] in
       let settings = await settingsRepository.loadGlobalPlaybackSettings()
       guard let self else { return }
       if let forward = settings.skipForwardInterval {
