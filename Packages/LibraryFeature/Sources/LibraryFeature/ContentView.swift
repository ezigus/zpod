//
//  ContentView.swift
//  zpodcastaddict
//
//  Created by Eric Ziegler on 7/12/25.
//

import CoreModels
import Persistence
import SettingsDomain
import SharedUtilities
import SwiftData
import SwiftUI

#if os(iOS)
  import UIKit
#endif

#if canImport(DiscoverFeature)
  import DiscoverFeature
  import SearchDomain
  import TestSupport
#else
  // Fallback placeholder when DiscoverFeature module isn't linked
  struct DiscoverView: View {
    @State private var searchText: String = ""
    @State private var showingRSSSheet = false
    @State private var showingMenu = false

    @ViewBuilder
    var body: some View {
      NavigationStack {
        List {
          // Categories section (accessible container)
          Section(header: Text("Categories")) {
            HStack(spacing: 12) {
              ForEach(["Technology", "Entertainment", "News"], id: \.self) { title in
                Button(title) {}
                  .buttonStyle(.bordered)
                  .accessibilityElement(children: .ignore)
                  .accessibilityLabel(title)
              }
            }
            .accessibilityElement(children: .contain)
            .accessibilityIdentifier("Categories")
          }

          // Featured section marker (for other tests)
          Section(header: Text("Featured")) {
            ScrollView(.horizontal, showsIndicators: false) {
              HStack {
                ForEach(0..<3) { idx in
                  Button("Featured \(idx+1)") {}
                    .buttonStyle(.borderedProminent)
                }
              }
            }
            .frame(height: 60)
            .accessibilityIdentifier("Featured Carousel")
          }

          // Search Results table
          Section(header: Text("Results")) {
            ForEach(1...5, id: \.self) { i in
              Text("Result Item \(i)")
                .accessibilityLabel("Result Item \(i)")
            }
          }
          .accessibilityIdentifier("Search Results")
        }
        // Matches the real DiscoverFeature identifier; only one is compiled per build.
        .accessibilityIdentifier("Discover.Root")
        .navigationTitle("Discover")
        .searchable(text: $searchText, prompt: "Search podcasts")
        .toolbar {
          ToolbarItem(placement: PlatformToolbarPlacement.primaryAction) {
            Button(action: {
              showingMenu = true
            }) {
              Image(systemName: "plus")
            }
            .accessibilityIdentifier("discovery-options-menu")
            .accessibilityLabel("Discovery options")
            .confirmationDialog("Discovery Options", isPresented: $showingMenu) {
              Button("Add RSS Feed") {
                showingRSSSheet = true
              }
              Button("Search History") {
                // No-op for testing
              }
              Button("Cancel", role: .cancel) {}
            }
          }
        }
        .sheet(isPresented: $showingRSSSheet) {
          RSSFeedAdditionSheet()
        }
      }
    }
  }

  private struct RSSFeedAdditionSheet: View {
    @State private var rssURL: String = ""
    @Environment(\.dismiss) private var dismiss

    var body: some View {
      NavigationStack {
        Form {
          Section(header: Text("RSS Feed URL")) {
            TextField("Enter RSS URL", text: $rssURL)
              .textFieldStyle(.roundedBorder)
              .accessibilityIdentifier("RSS URL Field")
          }
        }
        .navigationTitle("Add RSS Feed")
        .platformNavigationBarTitleDisplayMode(.inline)
        .toolbar {
          ToolbarItem(placement: PlatformToolbarPlacement.cancellationAction) {
            Button("Cancel") {
              dismiss()
            }
          }
          ToolbarItem(placement: PlatformToolbarPlacement.primaryAction) {
            Button("Add") {
              // No-op for testing
              dismiss()
            }
            .disabled(rssURL.isEmpty)
          }
        }
      }
    }
  }
#endif

#if canImport(PlayerFeature)
  import PlayerFeature
  import PlaybackEngine
#else
  // Fallback placeholder when PlayerFeature module isn't linked
  struct EpisodeDetailView: View {
    let episode: Episode
    var body: some View { Text("Player") }
  }
  struct MiniPlayerView: View {
    var body: some View { EmptyView() }
  }
  @MainActor
  class MiniPlayerViewModel: ObservableObject {}
#endif

#if canImport(PlaylistFeature)
  import PlaylistFeature

  private struct PlaylistTabView: View {
    var body: some View {
      PlaylistFeatureView(playlists: [], episodesProvider: { _ in [] })
    }
  }
#else
  // Fallback placeholder when PlaylistFeature module isn't linked
  private struct PlaylistTabView: View { var body: some View { Text("Playlists") } }
#endif

#if canImport(UIKit)
  // MARK: - Tab Bar Height Observer

  /// Shared observable that publishes the actual tab bar height for dynamic mini-player positioning.
  /// Updated by TabBarIdentifierSetter when it locates the UITabBar.
  @MainActor
  final class TabBarHeightObserver: ObservableObject {
    static let shared = TabBarHeightObserver()

    /// The measured tab bar height (includes the full visual height)
    @Published private(set) var height: CGFloat = 0

    /// Safe bottom padding for content that should appear above the tab bar.
    /// Returns 0 when height hasn't been measured yet (content will be positioned by safeAreaInset).
    /// Once measured, returns the tab bar height plus a small margin for visual separation.
    var contentBottomPadding: CGFloat {
      guard height > 0 else { return 0 }
      return height + 8  // Tab bar height + 8pt margin for visual separation
    }

    private init() {}

    func update(height: CGFloat) {
      guard height > 0, height != self.height else { return }
      self.height = height
    }
  }

  // MARK: - UIKit Introspection Helper for Tab Bar Identifier
  private struct TabBarIdentifierSetter: UIViewControllerRepresentable {
    private let maxAttempts = 50
    private let retryInterval: TimeInterval = 0.1

    func makeUIViewController(context: Context) -> UIViewController {
      let controller = UIViewController()
      scheduleIdentifierUpdate(from: controller, attempt: 0)
      return controller
    }

    func updateUIViewController(_ uiViewController: UIViewController, context: Context) {
      scheduleIdentifierUpdate(from: uiViewController, attempt: 0)
    }

    private func scheduleIdentifierUpdate(from uiViewController: UIViewController, attempt: Int) {
      let delay = attempt == 0 ? 0 : retryInterval
      DispatchQueue.main.asyncAfter(deadline: .now() + delay) {
        guard
          let tabBar = self.locateTabBar(startingFrom: uiViewController)
            ?? self.locateTabBarAcrossScenes()
        else {
          self.retryIfNeeded(from: uiViewController, attempt: attempt)
          return
        }
        self.configure(tabBar: tabBar)
      }
    }

    private func retryIfNeeded(from uiViewController: UIViewController, attempt: Int) {
      guard attempt < maxAttempts else { return }
      scheduleIdentifierUpdate(from: uiViewController, attempt: attempt + 1)
    }

    @MainActor
    private func locateTabBar(startingFrom uiViewController: UIViewController) -> UITabBar? {
      if let tabBarController = findTabBarController(from: uiViewController) {
        return tabBarController.tabBar
      }

      if let parent = uiViewController.parent,
        let tabBarController = findTabBarController(from: parent)
      {
        return tabBarController.tabBar
      }

      if let window = uiViewController.view.window,
        let rootController = window.rootViewController,
        let tabBarController = findTabBarController(from: rootController)
      {
        return tabBarController.tabBar
      }

      return nil
    }

    @MainActor
    private func locateTabBarAcrossScenes() -> UITabBar? {
      let scenes = UIApplication.shared.connectedScenes
        .compactMap { $0 as? UIWindowScene }
        .filter {
          $0.activationState == .foregroundActive || $0.activationState == .foregroundInactive
        }

      for scene in scenes {
        for window in scene.windows where !window.isHidden {
          if let controller = findTabBarController(from: window.rootViewController) {
            return controller.tabBar
          }
        }
      }

      return nil
    }

    @MainActor
    private func configure(tabBar: UITabBar) {
      if tabBar.accessibilityIdentifier != "Main Tab Bar" {
        tabBar.accessibilityIdentifier = "Main Tab Bar"
        tabBar.accessibilityLabel = "Main Tab Bar"
      }

      // Publish the tab bar height for dynamic mini-player positioning
      TabBarHeightObserver.shared.update(height: tabBar.frame.height)

      guard let items = tabBar.items, !items.isEmpty else { return }

      let fallbackTitles = ["Library", "Discover", "Playlists", "Player", "Settings"]

      for (index, item) in items.enumerated() {
        let resolvedTitle: String = {
          if let existingTitle = item.title, !existingTitle.isEmpty {
            return existingTitle
          }
          if index < fallbackTitles.count {
            return fallbackTitles[index]
          }
          return "Tab \(index + 1)"
        }()

        if (item.title ?? "").isEmpty {
          item.title = resolvedTitle
        }

        if (item.accessibilityLabel ?? "").isEmpty {
          item.accessibilityLabel = resolvedTitle
        }

        if (item.accessibilityHint ?? "").isEmpty {
          item.accessibilityHint = "Opens \(resolvedTitle)"
        }

        if !item.accessibilityTraits.contains(.button) {
          item.accessibilityTraits.insert(.button)
        }
      }
    }

    private func findTabBarController(from vc: UIViewController?) -> UITabBarController? {
      guard let vc else { return nil }

      if let tabBarController = vc as? UITabBarController {
        return tabBarController
      }

      for child in vc.children {
        if let controller = findTabBarController(from: child) {
          return controller
        }
      }

      if let presented = vc.presentedViewController {
        return findTabBarController(from: presented)
      }

      return nil
    }
  }
#endif

#if os(iOS) || os(macOS)

  public struct ContentView: View {
    @Environment(\.modelContext) private var modelContext
    @Query private var items: [Item]

    // Service instances for dependency injection
    private let podcastManager: PodcastManaging
    private let searchService: SearchServicing
    @StateObject private var settingsManager: SettingsManager

    // Mini-player state
    #if canImport(PlayerFeature)
      private let playbackDependencies: CarPlayDependencies
      @StateObject private var miniPlayerViewModel: MiniPlayerViewModel
    #endif
    @State private var showFullPlayer: Bool

<<<<<<< HEAD
    // Tab bar height for dynamic mini-player positioning
    #if canImport(UIKit)
      @StateObject private var tabBarHeight = TabBarHeightObserver.shared
    #endif
=======
    // CRITICAL: Explicit tab selection binding fixes tab switching when animations disabled in UI tests.
    // Without this, SwiftUI's internal tab mechanism fails when UIView.setAnimationsEnabled(false).
    // TODO: Revisit on newer iOS releases to confirm SwiftUI tab selection no longer requires this workaround.
    @State private var selectedTab: Int = 0
>>>>>>> 89f7005a

    public init(podcastManager: PodcastManaging? = nil) {
      // Use provided podcast manager or create a new one (for backward compatibility)
      self.podcastManager = podcastManager ?? InMemoryPodcastManager()

      // Create search index sources (empty for now, will be populated as content is added)
      let searchSources: [SearchIndexSource] = []
      self.searchService = SearchService(indexSources: searchSources)
      let repository = UserDefaultsSettingsRepository()
      _settingsManager = StateObject(wrappedValue: SettingsManager(repository: repository))
      let forceExpandedPlayer =
        ProcessInfo.processInfo.environment["UITEST_FORCE_EXPANDED_PLAYER"] == "1"
      _showFullPlayer = State(initialValue: forceExpandedPlayer)
      _selectedTab = State(initialValue: Self.initialTabSelection())

      // Initialize mini-player with playback service from CarPlay dependencies
      #if canImport(PlayerFeature)
        let dependencies = PlaybackEnvironment.dependencies
        self.playbackDependencies = dependencies
        _miniPlayerViewModel = StateObject(
          wrappedValue: MiniPlayerViewModel(
            playbackService: dependencies.playbackService,
            queueIsEmpty: { dependencies.queueManager.queuedEpisodes.isEmpty },
            alertPresenter: dependencies.playbackAlertPresenter
          )
        )
      #endif
    }

    public var body: some View {
<<<<<<< HEAD
      TabView {
        // Library Tab (existing functionality)
        LibraryView()
          .tabItem {
            Label("Library", systemImage: "books.vertical")
          }
=======
      ZStack(alignment: .bottom) {
        TabView(selection: $selectedTab) {
          // Library Tab (existing functionality)
          LibraryView()
            .tabItem {
              Label("Library", systemImage: "books.vertical")
            }
            .tag(0)
>>>>>>> 89f7005a

        // Discover Tab (placeholder UI)
        DiscoverView(
          searchService: searchService,
          podcastManager: podcastManager
        )
        .tabItem {
          Label("Discover", systemImage: "safari")
        }

        // Playlists Tab (placeholder UI)
        PlaylistTabView()
          .tabItem {
            Label("Playlists", systemImage: "music.note.list")
          }
          .tag(1)

        // Player Tab (placeholder - shows sample episode)
        #if canImport(PlayerFeature)
          PlayerTabView(playbackService: playbackDependencies.playbackService)
            .tabItem {
              Label("Player", systemImage: "play.circle")
            }
<<<<<<< HEAD
        #else
          PlayerTabView()
=======
            .tag(2)

          // Player Tab (placeholder - shows sample episode)
          #if canImport(PlayerFeature)
            PlayerTabView(playbackService: playbackDependencies.playbackService)
              .tabItem {
                Label("Player", systemImage: "play.circle")
              }
              .tag(3)
          #else
            PlayerTabView()
              .tabItem {
                Label("Player", systemImage: "play.circle")
              }
              .tag(3)
          #endif

          SettingsHomeView(settingsManager: settingsManager)
>>>>>>> 89f7005a
            .tabItem {
              Label("Player", systemImage: "play.circle")
            }
<<<<<<< HEAD
=======
            .tag(4)
        }
        #if canImport(UIKit)
          .background(TabBarIdentifierSetter())
>>>>>>> 89f7005a
        #endif

        SettingsHomeView(settingsManager: settingsManager)
          .tabItem {
            Label("Settings", systemImage: "gearshape")
          }
      }
      #if canImport(UIKit)
        .background(TabBarIdentifierSetter())
      #endif
      // Mini-player positioned above tab bar using safeAreaInset (Issue 03.2 fix)
      // The padding is dynamically calculated from the actual tab bar height measured via UIKit.
      // TabBarHeightObserver.contentBottomPadding returns: tabBarHeight + 8pt margin
      // This ensures proper spacing regardless of device size, orientation, or iOS version.
      .safeAreaInset(edge: .bottom) {
        #if canImport(PlayerFeature)
          if miniPlayerViewModel.displayState.isVisible {
            MiniPlayerView(viewModel: miniPlayerViewModel) {
              showFullPlayer = true
            }
            #if canImport(UIKit)
              .padding(.bottom, tabBarHeight.contentBottomPadding)
            #else
              .padding(.bottom, 60)  // Fallback for non-UIKit platforms
            #endif
            .transition(.move(edge: .bottom).combined(with: .opacity))
          }
        #endif
      }
      #if canImport(PlayerFeature)
        .sheet(isPresented: $showFullPlayer) {
          ExpandedPlayerView(
            viewModel: ExpandedPlayerViewModel(
              playbackService: playbackDependencies.playbackService,
              alertPresenter: playbackDependencies.playbackAlertPresenter
            )
          )
          .presentationDragIndicator(.hidden)
          .presentationBackground(.black)
        }
      #endif
    }

    private static func initialTabSelection() -> Int {
      UITestTabSelection.resolve(
        rawValue: ProcessInfo.processInfo.environment["UITEST_INITIAL_TAB"],
        maxIndex: 4,
        mapping: [
          "library": 0,
          "discover": 1,
          "playlists": 2,
          "player": 3,
          "settings": 4,
        ]
      )
    }
  }

  // MARK: - Data Models for UI Testing
  private struct PodcastItem: Identifiable {
    let id: String
    let title: String
  }

  /// Library view using card-based button layout instead of table for XCUITest compatibility
  struct LibraryView: View {
    @Environment(\.modelContext) private var modelContext
    @Query private var items: [Item]

    @State private var samplePodcasts: [PodcastItem] = []
    @State private var isLoading = true

    var body: some View {
      NavigationStack {
        if isLoading {
          ProgressView("Loading...")
            .accessibilityIdentifier("Loading View")
            .frame(maxWidth: .infinity, maxHeight: .infinity)
            .navigationTitle("Library")
        } else {
          ScrollView {
            LazyVStack(spacing: 16) {
              // Accessible heading required by UI tests
              Text("Heading Library")
                .font(.title2)
                .fontWeight(.semibold)
                .accessibilityIdentifier("Heading Library")
                .accessibilityAddTraits(.isHeader)
                .frame(maxWidth: .infinity, alignment: .leading)
                .padding(.horizontal)

              // Card-based podcast layout (no table structure)
              ForEach(samplePodcasts) { podcast in
                PodcastCardView(podcast: podcast)
                  .padding(.horizontal)
              }

              // Show persisted items as cards
              ForEach(items) { item in
                NavigationLink {
                  Text(
                    "Item at \(item.timestamp, format: Date.FormatStyle(date: .numeric, time: .standard))"
                  )
                } label: {
                  VStack(alignment: .leading) {
                    Text("Data Item")
                      .font(.headline)
                    Text(item.timestamp, format: Date.FormatStyle(date: .numeric, time: .standard))
                      .font(.caption)
                      .foregroundColor(.secondary)
                  }
                  .frame(maxWidth: .infinity, alignment: .leading)
                  .padding()
                  .background(Color.platformSystemGray6)
                  .cornerRadius(12)
                }
                .buttonStyle(.plain)
                .padding(.horizontal)
              }
            }
            .padding(.vertical)
          }
          .accessibilityIdentifier("Podcast Cards Container")
          .navigationTitle("Library")
          .toolbar {
            ToolbarItem {
              Button(action: addItem) {
                Label("Add Item", systemImage: "plus")
              }
            }
          }
        }
      }
      .onAppear {
        Task {
          await loadData()
        }
      }
    }

    private func addItem() {
      withAnimation {
        let newItem = Item(timestamp: Date())
        modelContext.insert(newItem)
      }
    }

    private func deleteItems(offsets: IndexSet) {
      withAnimation {
        for index in offsets {
          modelContext.delete(items[index])
        }
      }
    }

    @MainActor
    private func loadData() async {
      // Load sample data for UI tests and development
      // Using proper async loading without artificial delays
      samplePodcasts = [
        PodcastItem(id: "swift-talk", title: "Swift Talk"),
        PodcastItem(id: "swift-over-coffee", title: "Swift Over Coffee"),
        PodcastItem(id: "accidental-tech-podcast", title: "Accidental Tech Podcast"),
      ]

      isLoading = false
    }
  }

  // MARK: - Podcast Card View for Button-Based Layout (No Table Structure)
  private struct PodcastCardView: View {
    let podcast: PodcastItem

    var body: some View {
      NavigationLink(
        destination: EpisodeListViewWrapper(podcastId: podcast.id, podcastTitle: podcast.title)
      ) {
        HStack(spacing: 16) {
          // Podcast artwork placeholder
          RoundedRectangle(cornerRadius: 12)
            .fill(Color.gray.opacity(0.3))
            .frame(width: 80, height: 80)
            .overlay(
              Image(systemName: "music.note")
                .font(.title2)
                .foregroundColor(.gray)
            )

          VStack(alignment: .leading, spacing: 6) {
            Text(podcast.title)
              .font(.headline)
              .foregroundColor(.primary)
            Text("Sample Podcast Description")
              .font(.subheadline)
              .foregroundColor(.secondary)
              .lineLimit(2)
            Text("42 episodes")
              .font(.caption)
              .foregroundColor(.secondary)
          }

          Spacer()

          Image(systemName: "chevron.right")
            .font(.caption)
            .foregroundColor(.secondary)
        }
        .padding()
        .background(Color.platformSystemGray6)
        .cornerRadius(16)
      }
      .buttonStyle(.plain)
      .accessibilityIdentifier("Podcast-\(podcast.id)")
      .accessibilityLabel(podcast.title)
      .accessibilityHint("Opens episode list for \(podcast.title)")
      .accessibilityAddTraits(.isButton)
    }
  }

  // MARK: - Episode List View Wrapper with Real Batch Operations
    struct EpisodeListViewWrapper: View {
      let podcastId: String
      let podcastTitle: String

      var body: some View {
        // Create a real Podcast object with sample episodes for testing
        let samplePodcast = createSamplePodcast(id: podcastId, title: podcastTitle)

        // Allow UI tests to opt into a lightweight list to avoid dependency flakiness
        let useSimpleList =
          ProcessInfo.processInfo.environment["UITEST_USE_SIMPLE_EPISODE_LIST"] == "1"

        if useSimpleList {
          EpisodeListCardContainer(podcastId: podcastId, podcastTitle: podcastTitle)
        } else {
          // Use the real EpisodeListView with full batch operation functionality
          EpisodeListView(podcast: samplePodcast)
        }
      }

      private func createSamplePodcast(id: String, title: String) -> Podcast {
        let sampleEpisodes = [
          Episode(
          id: "st-001",
          title: "Episode 1: Introduction",
          podcastID: id,
          podcastTitle: title,
          playbackPosition: 0,
          isPlayed: false,
          pubDate: Calendar.current.date(byAdding: .day, value: -7, to: Date()) ?? Date(),
          duration: 2723,  // 45:23
          description: "Introduction to the podcast series.",
          audioURL: URL(string: "https://example.com/episode1.mp3")
        ),
        Episode(
          id: "st-002",
          title: "Episode 2: Swift Basics",
          podcastID: id,
          podcastTitle: title,
          playbackPosition: 0,
          isPlayed: false,
          pubDate: Calendar.current.date(byAdding: .day, value: -14, to: Date()) ?? Date(),
          duration: 3137,  // 52:17
          description: "Covering Swift language basics.",
          audioURL: URL(string: "https://example.com/episode2.mp3")
        ),
        Episode(
          id: "st-003",
          title: "Episode 3: Advanced Topics",
          podcastID: id,
          podcastTitle: title,
          playbackPosition: 0,
          isPlayed: false,
          pubDate: Calendar.current.date(byAdding: .day, value: -21, to: Date()) ?? Date(),
          duration: 3702,  // 61:42
          description: "Deep dive into advanced Swift concepts.",
          audioURL: URL(string: "https://example.com/episode3.mp3")
        ),
        Episode(
          id: "st-004",
          title: "Episode 4: Performance",
          podcastID: id,
          podcastTitle: title,
          playbackPosition: 0,
          isPlayed: false,
          pubDate: Calendar.current.date(byAdding: .day, value: -28, to: Date()) ?? Date(),
          duration: 2336,  // 38:56
          description: "Performance optimization techniques.",
          audioURL: URL(string: "https://example.com/episode4.mp3")
        ),
        Episode(
          id: "st-005",
          title: "Episode 5: Testing",
          podcastID: id,
          podcastTitle: title,
          playbackPosition: 0,
          isPlayed: false,
          pubDate: Calendar.current.date(byAdding: .day, value: -35, to: Date()) ?? Date(),
          duration: 2673,  // 44:33
          description: "Testing strategies and best practices.",
          audioURL: URL(string: "https://example.com/episode5.mp3")
        ),
      ]

      return Podcast(
        id: id,
        title: title,
        author: "Sample Author",
        description: "Sample podcast for UI testing with batch operations",
        feedURL: URL(string: "https://example.com/feed.rss")!,
        episodes: sampleEpisodes,
        dateAdded: Date()
      )
    }
  }

  /// Player tab that shows the EpisodeDetailView with a sample episode
  #if canImport(PlayerFeature)
    struct PlayerTabView: View {
      let playbackService: EpisodePlaybackService & EpisodeTransportControlling
      @State private var isPlaying: Bool = false
      @State private var progress: Double = 0.25
      @State private var playbackSpeed: Double = 1.0
      @State private var showingSpeedOptions = false

      var body: some View {
        NavigationStack {
          ScrollView {
            VStack(spacing: 16) {
              playerInterface

              NavigationLink("Open Full Player", destination: sampleEpisodeView)
                .buttonStyle(.bordered)
                .accessibilityIdentifier("open-full-player")
            }
            .frame(maxWidth: .infinity)
            .padding()
          }
          .navigationTitle("Player")
        }
      }

      @ViewBuilder
      private var playerInterface: some View {
        VStack(spacing: 16) {
          PlayerArtworkView()
          PlayerTitlesView()
          PlayerProgressSliderView(progress: $progress)
          speedControl
          PlaybackControlsView(isPlaying: $isPlaying)
        }
        .padding()
        .accessibilityElement(children: .contain)
        .accessibilityIdentifier("Player Interface")
      }

      private var speedControl: some View {
        Button {
          showingSpeedOptions = true
        } label: {
          Text(String(format: "Speed %.1fx", playbackSpeed))
            .frame(maxWidth: .infinity)
        }
        .buttonStyle(.bordered)
        .accessibilityIdentifier("Speed Control")
        .accessibilityLabel(String(format: "Speed %.1fx", playbackSpeed))
        .accessibilityHint("Adjust playback speed")
        .confirmationDialog("Playback Speed", isPresented: $showingSpeedOptions) {
          ForEach([1.0, 1.5, 2.0], id: \.self) { speed in
            Button(String(format: "%.1fx", speed)) {
              playbackSpeed = speed
              showingSpeedOptions = false
            }
          }
          Button("Cancel", role: .cancel) {
            showingSpeedOptions = false
          }
        }
      }

      private var sampleEpisodeView: some View {
        EpisodeDetailView(
          episode: sampleEpisode,
          playbackService: playbackService
        )
      }

      private var sampleEpisode: Episode {
        Episode(
          id: "sample-1",
          title: "Sample Episode",
          podcastID: "sample-podcast",
          podcastTitle: "Sample Podcast",
          playbackPosition: 0,
          isPlayed: false,
          pubDate: Date(),
          duration: 1800,
          description: "This is a sample episode to demonstrate the player interface.",
          audioURL: URL(string: "https://example.com/episode.mp3")
        )
      }
    }
  #else
    struct PlayerTabView: View {
      var body: some View {
        Text("Player")
          .font(.title2)
          .padding()
      }
    }
  #endif

  // MARK: - Player Subviews (extracted to improve type-check performance)
  private struct PlayerArtworkView: View {
    var body: some View {
      Image(systemName: "music.note")
        .resizable()
        .scaledToFit()
        .frame(width: 160, height: 160)
        .clipShape(RoundedRectangle(cornerRadius: 12))
        .accessibilityElement(children: .ignore)
        .accessibilityIdentifier("Episode Artwork")
        .accessibilityLabel("Episode Artwork")
        .accessibilityHint("Artwork for the current episode")
        .accessibilityAddTraits(.isImage)
    }
  }

  private struct PlayerTitlesView: View {
    var body: some View {
      VStack(spacing: 4) {
        Text("Sample Episode Title")
          .font(.headline)
          .accessibilityIdentifier("Episode Title")
          .accessibilityLabel("Sample Episode Title")
          .accessibilityAddTraits(.isHeader)
        Text("Sample Podcast Title")
          .font(.subheadline)
          .foregroundStyle(.secondary)
          .accessibilityIdentifier("Podcast Title")
          .accessibilityLabel("Sample Podcast Title")
      }
    }
  }

  private struct PlayerProgressSliderView: View {
    @Binding var progress: Double
    var body: some View {
      #if os(iOS)
        UITestProgressSlider(value: $progress)
          .accessibilityIdentifier("Progress Slider")
          .accessibilityLabel("Progress Slider")
          .accessibilityHint("Adjust playback position")
          .accessibilityValue(Text("\(Int(progress * 100)) percent"))
      #else
        Slider(value: $progress, in: 0...1)
          .accessibilityIdentifier("Progress Slider")
          .accessibilityLabel("Progress Slider")
          .accessibilityHint("Adjust playback position")
          .accessibilityValue(Text("\(Int(progress * 100)) percent"))
      #endif
    }
  }

  #if os(iOS)
    private struct UITestProgressSlider: UIViewRepresentable {
      @Binding var value: Double

      func makeUIView(context: Context) -> UISlider {
        let slider = UISlider(frame: .zero)
        slider.minimumValue = 0
        slider.maximumValue = 1
        slider.value = Float(value)
        slider.addTarget(
          context.coordinator,
          action: #selector(Coordinator.valueChanged(_:)),
          for: .valueChanged
        )
        return slider
      }

      func updateUIView(_ uiView: UISlider, context: Context) {
        let newValue = Float(value)
        if uiView.value != newValue {
          uiView.value = newValue
        }
      }

      func makeCoordinator() -> Coordinator {
        Coordinator(value: $value)
      }

      @MainActor
      final class Coordinator: NSObject {
        private var value: Binding<Double>

        init(value: Binding<Double>) {
          self.value = value
        }

        @objc func valueChanged(_ sender: UISlider) {
          value.wrappedValue = Double(sender.value)
        }
      }
    }
  #endif

  private struct PlaybackControlsView: View {
    @Binding var isPlaying: Bool
    var body: some View {
      HStack(spacing: 24) {
        Button(action: {
          // no-op for tests
        }) {
          Text("Skip Backward")
            .accessibilityHidden(true)
        }
        .accessibilityElement(children: .ignore)
        .accessibilityIdentifier("Skip Backward")
        .accessibilityLabel("Skip Backward")
        .accessibilityHint("Skips backward")
        .accessibilityAddTraits(.isButton)
        .frame(minWidth: 80, minHeight: 56)
        .contentShape(Rectangle())

        Button(action: {
          isPlaying.toggle()
        }) {
          Text(isPlaying ? "Pause" : "Play")
            .accessibilityHidden(true)
        }
        .accessibilityElement(children: .ignore)
        .accessibilityIdentifier(isPlaying ? "Pause" : "Play")
        .accessibilityLabel(isPlaying ? "Pause" : "Play")
        .accessibilityHint("Toggles playback")
        .accessibilityAddTraits(.isButton)
        .frame(minWidth: 120, minHeight: 56)
        .contentShape(Rectangle())

        Button(action: {
          // no-op for tests
        }) {
          Text("Skip Forward")
            .accessibilityHidden(true)
        }
        .accessibilityElement(children: .ignore)
        .accessibilityIdentifier("Skip Forward")
        .accessibilityLabel("Skip Forward")
        .accessibilityHint("Skips forward")
        .accessibilityAddTraits(.isButton)
        .frame(minWidth: 80, minHeight: 56)
        .contentShape(Rectangle())
      }
      .buttonStyle(.borderedProminent)
      .controlSize(.large)
      .padding(.vertical, 8)
    }
  }

  // MARK: - Episode List Card Container (No Table Structure)
  struct EpisodeListCardContainer: View {
    let podcastId: String
    let podcastTitle: String

    @State private var episodes: [SimpleEpisodeItem] = []
    @State private var isLoading = true

    struct SimpleEpisodeItem: Identifiable {
      let id: String
      let title: String
      let duration: String
      let date: String
    }

    var body: some View {
      NavigationStack {
        if isLoading {
          ProgressView("Loading Episodes...")
            .accessibilityIdentifier("Loading View")
            .frame(maxWidth: .infinity, maxHeight: .infinity)
            .navigationTitle(podcastTitle)
            .platformNavigationBarTitleDisplayMode(.large)
        } else {
          ScrollView {
            LazyVStack(spacing: 12) {
              ForEach(episodes) { episode in
                SimpleEpisodeCardView(episode: episode)
                  .padding(.horizontal)
              }
            }
            .padding(.vertical)
          }
          .accessibilityIdentifier("Episode Cards Container")
          .navigationTitle(podcastTitle)
          .platformNavigationBarTitleDisplayMode(.large)
        }
      }
      .onAppear {
        Task {
          await loadEpisodes()
        }
      }
    }

    @MainActor
    private func loadEpisodes() async {
      // Load sample episodes for UI tests
      // Using proper async loading without artificial delays
      episodes = [
        SimpleEpisodeItem(
          id: "st-001", title: "Episode 1: Introduction", duration: "45:23", date: "Dec 8"),
        SimpleEpisodeItem(
          id: "st-002", title: "Episode 2: Swift Basics", duration: "52:17", date: "Dec 1"),
        SimpleEpisodeItem(
          id: "st-003", title: "Episode 3: Advanced Topics", duration: "61:42", date: "Nov 24"),
        SimpleEpisodeItem(
          id: "st-004", title: "Episode 4: Performance", duration: "38:56", date: "Nov 17"),
        SimpleEpisodeItem(
          id: "st-005", title: "Episode 5: Testing", duration: "44:33", date: "Nov 10"),
      ]

      isLoading = false
    }
  }

  // MARK: - Simple Episode Card View for Button-Based Layout (No Table Structure)
  private struct SimpleEpisodeCardView: View {
    let episode: EpisodeListCardContainer.SimpleEpisodeItem

    var body: some View {
      NavigationLink(
        destination: EpisodeDetailPlaceholder(episodeId: episode.id, episodeTitle: episode.title)
      ) {
        VStack(alignment: .leading, spacing: 12) {
          Text(episode.title)
            .font(.headline)
            .foregroundColor(.primary)
            .frame(maxWidth: .infinity, alignment: .leading)

          HStack {
            Label(episode.duration, systemImage: "clock")
              .font(.caption)
              .foregroundColor(.secondary)

            Spacer()

            Text(episode.date)
              .font(.caption)
              .foregroundColor(.secondary)

            Image(systemName: "chevron.right")
              .font(.caption2)
              .foregroundColor(.secondary)
          }
        }
        .padding()
        .background(Color.platformSystemGray6)
        .cornerRadius(12)
      }
      .buttonStyle(.plain)
      .accessibilityIdentifier("Episode-\(episode.id)")
      .accessibilityLabel(episode.title)
      .accessibilityHint("Opens episode detail")
      .accessibilityAddTraits(.isButton)
    }
  }

  // MARK: - Episode Detail Placeholder for UI Tests
  struct EpisodeDetailPlaceholder: View {
    let episodeId: String
    let episodeTitle: String

    var body: some View {
      ScrollView {
        VStack(alignment: .leading, spacing: 16) {
          Text(episodeTitle)
            .font(.title)
            .accessibilityAddTraits(.isHeader)

          Text("This is a sample episode detail view for UI testing purposes.")
            .font(.body)

          Text("Episode ID: \(episodeId)")
            .font(.caption)
            .foregroundColor(.secondary)

          // Sample player controls
          VStack(spacing: 16) {
            Button("Play Episode") {
              // No-op for testing
            }
            .buttonStyle(.borderedProminent)
            .accessibilityIdentifier("Play Episode")

            HStack {
              Button("Add to Playlist") {
                // No-op for testing
              }
              .buttonStyle(.bordered)

              Spacer()

              Button("Share") {
                // No-op for testing
              }
              .buttonStyle(.bordered)
            }
          }
          .padding(.top)

          Spacer()
        }
        .padding()
      }
      .accessibilityIdentifier("Episode Detail View")
      .navigationTitle("Episode Detail")
      .platformNavigationBarTitleDisplayMode(.inline)
    }
  }

  #Preview {
    ContentView()
      .modelContainer(for: Item.self, inMemory: true)
  }

#else

  public struct ContentView: View {
    public init() {}

    public var body: some View {
      Text("Library content is available on iOS only.")
    }
  }

#endif<|MERGE_RESOLUTION|>--- conflicted
+++ resolved
@@ -348,17 +348,15 @@
     #endif
     @State private var showFullPlayer: Bool
 
-<<<<<<< HEAD
     // Tab bar height for dynamic mini-player positioning
     #if canImport(UIKit)
       @StateObject private var tabBarHeight = TabBarHeightObserver.shared
     #endif
-=======
+
     // CRITICAL: Explicit tab selection binding fixes tab switching when animations disabled in UI tests.
     // Without this, SwiftUI's internal tab mechanism fails when UIView.setAnimationsEnabled(false).
     // TODO: Revisit on newer iOS releases to confirm SwiftUI tab selection no longer requires this workaround.
     @State private var selectedTab: Int = 0
->>>>>>> 89f7005a
 
     public init(podcastManager: PodcastManaging? = nil) {
       // Use provided podcast manager or create a new one (for backward compatibility)
@@ -389,14 +387,6 @@
     }
 
     public var body: some View {
-<<<<<<< HEAD
-      TabView {
-        // Library Tab (existing functionality)
-        LibraryView()
-          .tabItem {
-            Label("Library", systemImage: "books.vertical")
-          }
-=======
       ZStack(alignment: .bottom) {
         TabView(selection: $selectedTab) {
           // Library Tab (existing functionality)
@@ -405,34 +395,22 @@
               Label("Library", systemImage: "books.vertical")
             }
             .tag(0)
->>>>>>> 89f7005a
-
-        // Discover Tab (placeholder UI)
-        DiscoverView(
-          searchService: searchService,
-          podcastManager: podcastManager
-        )
-        .tabItem {
-          Label("Discover", systemImage: "safari")
-        }
-
-        // Playlists Tab (placeholder UI)
-        PlaylistTabView()
-          .tabItem {
-            Label("Playlists", systemImage: "music.note.list")
-          }
-          .tag(1)
-
-        // Player Tab (placeholder - shows sample episode)
-        #if canImport(PlayerFeature)
-          PlayerTabView(playbackService: playbackDependencies.playbackService)
+
+          // Discover Tab (placeholder UI)
+          DiscoverView(
+            searchService: searchService,
+            podcastManager: podcastManager
+          )
             .tabItem {
-              Label("Player", systemImage: "play.circle")
-            }
-<<<<<<< HEAD
-        #else
-          PlayerTabView()
-=======
+              Label("Discover", systemImage: "safari")
+            }
+            .tag(1)
+
+          // Playlists Tab (placeholder UI)
+          PlaylistTabView()
+            .tabItem {
+              Label("Playlists", systemImage: "music.note.list")
+            }
             .tag(2)
 
           // Player Tab (placeholder - shows sample episode)
@@ -451,27 +429,15 @@
           #endif
 
           SettingsHomeView(settingsManager: settingsManager)
->>>>>>> 89f7005a
             .tabItem {
-              Label("Player", systemImage: "play.circle")
-            }
-<<<<<<< HEAD
-=======
+              Label("Settings", systemImage: "gearshape")
+            }
             .tag(4)
         }
         #if canImport(UIKit)
           .background(TabBarIdentifierSetter())
->>>>>>> 89f7005a
         #endif
-
-        SettingsHomeView(settingsManager: settingsManager)
-          .tabItem {
-            Label("Settings", systemImage: "gearshape")
-          }
-      }
-      #if canImport(UIKit)
-        .background(TabBarIdentifierSetter())
-      #endif
+      }
       // Mini-player positioned above tab bar using safeAreaInset (Issue 03.2 fix)
       // The padding is dynamically calculated from the actual tab bar height measured via UIKit.
       // TabBarHeightObserver.contentBottomPadding returns: tabBarHeight + 8pt margin
