--- conflicted
+++ resolved
@@ -7,26 +7,6 @@
     var repository: UserDefaultsAutoArchiveRepository!
     private var harness: UserDefaultsTestHarness!
     
-<<<<<<< HEAD
-    override func setUpWithError() throws {
-        try super.setUpWithError()
-
-        // Create a new user defaults suite for testing
-        let suiteName = "test.autoarchive.\(UUID().uuidString)"
-        let userDefaults = UserDefaults(suiteName: suiteName)!
-        repository = UserDefaultsAutoArchiveRepository(userDefaults: userDefaults)
-        testUserDefaults = userDefaults
-    }
-
-    override func tearDownWithError() throws {
-        // Clean up test data
-        if let suite = testUserDefaults.dictionaryRepresentation().keys.first {
-            testUserDefaults.removePersistentDomain(forName: suite)
-        }
-        testUserDefaults = nil
-        repository = nil
-        try super.tearDownWithError()
-=======
     override func setUp() async throws {
         try await super.setUp()
         
@@ -37,7 +17,6 @@
     override func tearDown() async throws {
         harness = nil
         try await super.tearDown()
->>>>>>> fff5854f
     }
     
     // MARK: - Global Config Tests
@@ -228,37 +207,24 @@
         }
 
         // Perform concurrent operations
-        guard let repository = repository else {
-            XCTFail("Repository not initialized")
-            return
-        }
-
         try await withThrowingTaskGroup(of: Void.self) { group in
             // Save multiple times concurrently
             for _ in 0..<5 {
-<<<<<<< HEAD
-                group.addTask { [repository] in
-=======
                 group.addTask {
->>>>>>> fff5854f
                     try await repository.saveGlobalConfig(config)
                 }
             }
             
             // Load multiple times concurrently
             for _ in 0..<5 {
-<<<<<<< HEAD
-                group.addTask { [repository] in
-=======
                 group.addTask {
->>>>>>> fff5854f
                     _ = try await repository.loadGlobalConfig()
                 }
             }
             
             try await group.waitForAll()
         }
-
+        
         // Should still be able to load successfully
         let loaded = try await repository.loadGlobalConfig()
         XCTAssertNotNil(loaded)
