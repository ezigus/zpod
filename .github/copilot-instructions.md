# Coding and Testing Best Practices for zPod

## Coding Best Practices for zPod
- Always follow TDD: write failing tests first, then implement code, then refactor.
- As you do TDD, build both unit tests and, when possible, integration tests.
- Refactor tests and/or add integration tests if gaps are found.
- Reference the spec files (Given/When/Then) and ensure the code matches the expectations.

## Requirements/Specifications
- as you read attempt to do each issues, make sure you are referencing the specifications
- all specificaitons can be found in the spec folder and are given when then format
- tests should follow these specifications to ensure they work correctly to the specification

# Swift 6 Best Practices for zPod

## Swift 6 Concurrency & Sendable
- Always use `async`/`await` for asynchronous operations instead of completion handlers.
- Mark types as `Sendable` when they can be safely passed across concurrency domains.
- Use `@preconcurrency import` for libraries not yet updated for Swift 6 concurrency.
- Prefer `@MainActor` for UI-related classes and methods.
- Use `nonisolated` for methods that don't need actor isolation.
- Handle concurrency warnings and make explicit isolation decisions.

## Actor Usage
- Use actors for mutable shared state that needs thread-safe access.
- Prefer `@MainActor` for view models and UI controllers.
- Use global actors sparingly and only when appropriate.
- Design actor interfaces to minimize cross-actor calls.
- Use `nonisolated` for computed properties that don't access mutable state.

## Error Handling
- Use typed throws (`throws(SpecificError)`) when possible for better error handling.
- Prefer Result types for complex error scenarios.
- Handle errors at appropriate levels in the call stack.
- Use custom error types that conform to `LocalizedError` for user-facing errors.

## Testing Best Practices

### Test Structure and Organization
- Use descriptive test method names that explain the scenario: `testAcceptanceCriteria1_CascadingResolution()`.
- Organize tests with clear Given/When/Then structure using comments.
- Group related tests using `// MARK:` comments for better navigation.
- Use separate UserDefaults suites for each test to ensure isolation.

### Async Testing Patterns
- Use `async` test methods for testing async code: `func testExample() async`.
- Use `await` for all async operations in tests.
- Set up and tear down async resources properly in `setUp()` and `tearDown()`.

### Combine Testing
- Use `Set<AnyCancellable>` to manage test subscriptions.
- Store publishers in instance variables for proper lifecycle management.
- Always call `store(in: &cancellables)` to prevent memory leaks.
- Test both published properties and custom publishers.

### Test Data Management
- Use unique UserDefaults suite names per test: `UserDefaults(suiteName: "test-criteria-1")`.
- Always clean up test data: `userDefaults.removePersistentDomain(forName: "test-criteria-1")`.
- Create fresh instances for each test to avoid state pollution.

### Validation Testing
- Test boundary conditions and invalid inputs.
- Verify that invalid values are properly clamped or rejected.
- Test both positive and negative scenarios.
- Include edge cases in your test coverage.

### Integration Testing
- Test end-to-end scenarios that mirror real user workflows.
- Verify that settings persist across app restarts.
- Test cascading behavior (global → per-podcast overrides).
- Validate backward compatibility with existing APIs.

## Memory Management
- Use `weak` references to break retain cycles in closures and delegates.
- Prefer `unowned` only when you're certain the referenced object will outlive the current context.
- Use `@escaping` closures judiciously and always consider memory implications.
- Avoid creating retain cycles with async/await patterns.

## SwiftUI Best Practices
- Use `@State` for local view state.
- Use `@StateObject` for creating and owning observable objects.
- Use `@ObservedObject` for objects owned elsewhere.
- Use `@EnvironmentObject` for dependency injection.
- Keep view bodies lightweight and extract complex logic into methods or computed properties.

## Code Organization
- Use extensions to organize code by functionality.
- Keep related functionality grouped together.
- Use `// MARK:` comments for clear code sections.
- Prefer composition over inheritance where possible.

## Modularization & Package Boundaries
- Standard module set (initial): CoreModels, FeedParsing, Networking, Persistence, SettingsDomain, PlaybackEngine, SharedUtilities, TestSupport. Optional feature UI modules (e.g., LibraryFeature, SearchFeature, PlayerFeature).
- Dependency direction: Utilities → CoreModels → (Networking, Persistence, FeedParsing) → SettingsDomain → Feature UIs → App. PlaybackEngine is used by Feature UIs/App.
- Concurrency boundaries: Mark cross-package value types `Sendable`; use actors for shared mutable state; limit `@MainActor` to UI modules; define async protocols at seams; minimize cross-actor hops.
- Access control: Keep public surfaces small; prefer `internal` by default; expose protocols for cross-package seams; document isolation and error types on public APIs.
- Testing: Each package has its own test target; use TestSupport for fixtures/fakes; prefer protocol-driven injection for Networking/Persistence.
- Platform/resources: Keep CoreModels/Parsing platform-agnostic; gate AVFoundation code with `#if canImport(AVFoundation)`; keep SwiftUI previews in the app or a PreviewSupport target.
- Migration path (incremental): 1) Extract CoreModels + TestSupport; 2) Extract Persistence + SettingsDomain; 3) Extract Networking + FeedParsing; 4) Optionally extract PlaybackEngine; split feature UIs later if needed.
- Acceptance criteria: App builds, tests pass; UI targets do not depend directly on Persistence/Networking.

## Property Wrappers
- Use `@Published` for properties that should trigger UI updates.
- Use custom property wrappers for common patterns (like UserDefaults storage).
- Always consider thread safety when creating custom property wrappers.

## Combine Framework
- Use `@preconcurrency import Combine` until Combine is fully Swift 6 compatible.
- Prefer async/await over Combine for simple async operations.
- Use Combine for complex data transformation and UI binding scenarios.
- Always manage subscription lifecycle properly.

## Performance Considerations
- Use `lazy` properties for expensive computations that may not be needed.
- Prefer value types (structs) over reference types (classes) when appropriate.
- Use `@inlinable` for small, frequently called functions.
- Consider using `@frozen` for public structs that won't change.

## API Design
- Use clear, descriptive parameter names.
- Prefer methods that return values over methods that modify state.
- Design APIs that are hard to misuse.
- Use default parameter values to reduce API surface area.
- Follow Swift naming conventions consistently.

## Documentation
- Use documentation comments (`///`) for public APIs.
- Include usage examples in documentation when helpful.
- Document preconditions and postconditions.
- Explain complex algorithms and business logic.

## Package Management
- Keep `Package.swift` dependencies up to date.
- Use specific version ranges rather than branch dependencies.
- Document why each dependency is needed.
- Regularly audit dependencies for security and maintenance status.

## Migration Guidelines
- When updating from older Swift versions, address all concurrency warnings.
- Test thoroughly when migrating async code.
- Update test patterns to match the new concurrency model.

## Project-Specific Guidelines
- Platform targeting: Build for iOS 18+ and watchOS 11+ only; use `.iOS(.v18)` and `.watchOS(.v11)` in manifests, scripts, and CI.
- Settings should cascade from global to per-podcast overrides.
- Use the SettingsManager pattern for centralized configuration.
- Validate settings values and clamp to safe ranges.
- Ensure settings persist across app restarts.
- Use Combine publishers for UI updates and change notifications.

<<<<<<< HEAD
## Logging All Updates
- For each issue, create a new dev-log in the `dev-log` directory at the root of this repository.
- Create and then update a dev-log for each issue you are working on.
- Continuously update the dev-log file for each issue: write your approach before code changes, then record progress as you go.
- Document your approach in bullet format with phases; update progress on each phase.
- Keep a log of changes with date and time stamps (Eastern Time).

## Git Commits
- For each set of updates, create git commits.
- Commits should include updates to the dev-log file for the related issue.
- After finishing changes for an issue, push the changes to GitHub.

## Logging in Application
- Use best practices of Swift 6/iOS for logging of errors, warnings, and issues.
- Use `OSLog` for application logging.

## Build Results
- For each build/test, create a file containing the raw test and build results.
- Name the log files `TestResults_<timestamp>_<what-you-tested>.log` (e.g., include a one-word package name when relevant).
- Put them in the `TestResults` subdirectory.
- Keep only the latest 3 build/test result files for any set of tests that you run.

# Development Environment Guide

## iOS and watchOS
- Build for iOS 18+ and watchOS 11+ only.
- Target device for simulator runs: iPhone 16 (or equivalent iOS 18 simulator).

## Xcodebuild Access and Development Tools

### macOS Development (Full xcodebuild Access)
If you're on macOS with Xcode installed, you can run:

```bash
# Check Xcode version
xcodebuild -version

# List available schemes and targets
xcodebuild -list -project zpod.xcodeproj

# Build the project (iOS Simulator)
xcodebuild -project zpod.xcodeproj -scheme zpod -sdk iphonesimulator

# Run tests (update the device name/OS to an installed iOS 18 simulator)
xcodebuild -project zpod.xcodeproj -scheme zpod -sdk iphonesimulator -destination 'platform=iOS Simulator,name=iPhone 16,OS=18.0' test

# Clean build
xcodebuild -project zpod.xcodeproj -scheme zpod clean
```

### Non-macOS Development (Alternative Tools)
For environments without Xcode (Linux, Windows, etc.), use the development script:

```bash
# Run all development checks (recommended)
./scripts/dev-build.sh all

# Run syntax checking only
./scripts/dev-build.sh syntax

# Show project information
./scripts/dev-build.sh info

# Show available targets and schemes
./scripts/dev-build.sh list

# Show help
./scripts/dev-build.sh help
```

### CI/CD Pipeline
The repository includes a GitHub Actions workflow that:
1. Runs on `macos-latest` with full Xcode access.
2. Uses the latest stable Xcode version.
3. Resolves Swift package dependencies.
4. Builds and tests the iOS application.
5. Uploads test logs and crash reports.

### Enhanced Development Script
The `scripts/dev-build.sh` script includes Swift 6 concurrency checks:

```bash
# Run all development checks (recommended)
./scripts/dev-build.sh all

# Check Swift 6 concurrency patterns
./scripts/dev-build.sh concurrency

# Run development tests (syntax + concurrency)
./scripts/dev-build.sh test
```

Enhanced features include:
- Swift 6 concurrency pattern detection.
- DispatchQueue anti-pattern warnings.
- Non-exhaustive catch block detection.
- `@MainActor` timer usage validation.
- Early warning system for compilation issues.

### Development Workflow
1. On macOS: Use Xcode or xcodebuild commands directly.
2. On other platforms: Use `./scripts/dev-build.sh` for syntax and concurrency checking.
3. Real-time error checking:
   - Enhanced dev script provides Swift 6 concurrency issue detection.
   - The CI pipeline provides comprehensive checks with every push.
   - Local syntax checking is available via the development script.
   - VS Code extensions can provide additional Swift language support.


### File Structure
```
zpod.xcodeproj/                # Xcode project file
zpod/                          # Main source code
zpodTests/                     # Unit tests
scripts/dev-build.sh           # Development build script
.github/workflows/ci.yml       # CI/CD configuration
Package.swift                  # Swift Package Manager (experimental)
```

### Known Limitations
- SwiftUI, SwiftData, and Combine are not available on non-Apple platforms.
- Full compilation and testing require macOS with Xcode.
- The `Package.swift` is experimental and excludes iOS-specific frameworks.
- AVFoundation and other Apple frameworks are iOS/macOS only.

### Next Steps
1. The CI configuration is correct and working.
2. Development scripts provide syntax checking across platforms.
3. Real-time error feedback is available through:
   - CI/CD pipeline for comprehensive testing.
   - Local syntax checking for immediate feedback.
   - Editor integration (VS Code extensions) for language support.

  
# Development Instructions for zPodcastAddict
<!-- these instructions came from the previous version of the copilot-instructions.md file. I have now combined them together into the .github directory -->
=======
- Settings should cascade from global to per-podcast overrides
- Use the SettingsManager pattern for centralized configuration
- Always validate settings values and clamp to safe ranges
- Ensure settings persist across app restarts
- Use Combine publishers for UI updates and change notifications

# Development Instructions for zPodcastAddict

<!--This portion of the file is coming from a different copilot-instructions.md file. I am combining these two files together. These two files are going to need to be recongciled with updates to reflect one comprehensive set of instructions
-->
>>>>>>> 5bccad2b

## Overview
These instructions outline the development process and standards for building the zPodcastAddict application.

## Requirements
1. **Language:** All code must be written in Swift.
2. **Target Platforms:** The application is to be built exclusively for iPhone (iOS), Apple Watch (watchOS), and CarPlay.
3. **Specification-Driven:** All features and functionality must follow the specification files found in the `spec` directory. Specifications are written in Given/When/Then format.

## Development Process
For each implementation step, the following process must be followed explicitly:
1. **Design Documentation:**
   - Document the design and approach for the step in `dev-log.md` before writing any tests or code.
2. **Test-Driven Development (TDD):**
   - Write tests based on the documented design and the Given/When/Then scenarios in the spec files before implementing any code.
3. **Specification Updates:**
   - If a Given/When/Then scenario is not robust enough to verify correct behavior, update the spec file first, then update the tests, then update the code.
4. **Implementation:**
   - Implement the code, ensuring it passes all tests.
5. **Version Control:**
   - If the code works and tests pass, add and commit the changes to git in a single commit with a clear message describing the change.
6. **Sync Confirmation:**
   - After committing, confirm whether the changes should be synced (pushed) to GitHub.

## SWIFT Coding Standards

    - All code must follow Swift best practices and conventions. Key standards include:
        - Use clear, descriptive names for variables, functions, and types.
        - Prefer value types (structs, enums) over reference types (classes) when possible.
        - Use optionals safely and avoid force-unwrapping.
        - Write concise, readable code with proper indentation and spacing.
        - Use access control (private, fileprivate, internal, public) appropriately.
        - Favor protocol-oriented programming and composition over inheritance.
        - Document code with comments and use Swift's documentation syntax (///).
        - Avoid using magic numbers or strings; use constants and enums.
        - Handle errors gracefully using Swift's error handling mechanisms (try/catch, Result type).
        - Write unit tests for all logic and maintain high test coverage.
        - Use mock objects in tests when verifying behavior involving external dependencies (e.g., network, storage, system APIs) and when testing interactions that cross boundaries between Models, Views, ViewModels, and Services. Mocks should be protocol-based and injected via dependency injection where possible.
        - Follow Apple's official Swift API Design Guidelines: https://swift.org/documentation/api-design-guidelines/
        - Manage dependencies using Swift Package Manager (SPM) whenever possible. Avoid unnecessary dependencies and prefer lightweight, well-maintained libraries.
        - Keep third-party dependencies up to date and review for security and compatibility.
        - Use semantic versioning for dependencies and document them clearly in the project.
        - Follow the Model-View-ViewModel (MVVM) architectural pattern for new code. MVC may be used for simple components, but MVVM is preferred for maintainability and testability.
        - Organize code into logical modules and use folder structure to separate concerns (e.g., Models, Views, ViewModels, Services).
        - Avoid tight coupling between components; use protocols and dependency injection where appropriate.
        - Ensure all UI code is accessible and follows Apple's Human Interface Guidelines.

## Summary
- For each implementation step:
    1. Document the design and approach in `dev-log.md` before writing tests or code.
    2. Write tests based on the documented design and the specification files.
    3. Implement the code, ensuring it passes all tests.
    4. If the code works and tests pass, add and commit the changes to git.
    5. After committing, confirm whether the changes should be synced (pushed) to GitHub.

 - Maintain an up-to-date text-based diagram (such as Mermaid or PlantUML) in `dev-log.md` to visually represent the application's architecture and design. Update the diagram as the design evolves.

---
For questions or clarifications, refer to the spec files or open an issue in the repository.<|MERGE_RESOLUTION|>--- conflicted
+++ resolved
@@ -148,7 +148,7 @@
 - Ensure settings persist across app restarts.
 - Use Combine publishers for UI updates and change notifications.
 
-<<<<<<< HEAD
+
 ## Logging All Updates
 - For each issue, create a new dev-log in the `dev-log` directory at the root of this repository.
 - Create and then update a dev-log for each issue you are working on.
@@ -285,7 +285,7 @@
   
 # Development Instructions for zPodcastAddict
 <!-- these instructions came from the previous version of the copilot-instructions.md file. I have now combined them together into the .github directory -->
-=======
+
 - Settings should cascade from global to per-podcast overrides
 - Use the SettingsManager pattern for centralized configuration
 - Always validate settings values and clamp to safe ranges
@@ -296,7 +296,7 @@
 
 <!--This portion of the file is coming from a different copilot-instructions.md file. I am combining these two files together. These two files are going to need to be recongciled with updates to reflect one comprehensive set of instructions
 -->
->>>>>>> 5bccad2b
+
 
 ## Overview
 These instructions outline the development process and standards for building the zPodcastAddict application.
