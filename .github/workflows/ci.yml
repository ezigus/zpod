--- conflicted
+++ resolved
@@ -29,7 +29,6 @@
       - name: Install xcbeautify
         run: brew install xcbeautify
       - name: Resolve Swift packages
-<<<<<<< HEAD
         run: |
           set -euo pipefail
           if [ -d "zpod.xcworkspace" ]; then
@@ -39,14 +38,12 @@
             echo "Workspace not found, trying project"
             xcodebuild -resolvePackageDependencies -project zpod.xcodeproj -scheme zpod || true
           fi
-=======
-        run: xcodebuild -resolvePackageDependencies -workspace zpod.xcworkspace -scheme zpod
->>>>>>> dac77699
+
       - name: Build & Test (iOS)
         run: |
           set -euo pipefail
           
-<<<<<<< HEAD
+
           # Determine whether to use workspace or project for all subsequent xcodebuild commands
           if [ -d "zpod.xcworkspace" ]; then
             TARGET_ARGS="-workspace zpod.xcworkspace -scheme zpod"
@@ -56,22 +53,10 @@
             echo "Using Xcode project for build"
           fi
           
-=======
->>>>>>> dac77699
-          echo "=== COMPREHENSIVE CI DEBUGGING ==="
-          echo "Date: $(date)"
-          echo "Xcode version: $(xcodebuild -version)"
-          echo "Available SDKs: $(xcodebuild -showsdks | grep 'ios')"
-          echo "macOS version: $(sw_vers -productVersion)"
-          
-          # Get available destinations dynamically with detailed debugging
-          echo ""
-          echo "=== STEP 1: Getting iOS Simulator destinations ==="
-<<<<<<< HEAD
+
+
           destinations_output="$(xcodebuild ${TARGET_ARGS} -showdestinations 2>&1 || true)"
-=======
-          destinations_output="$(xcodebuild -workspace zpod.xcworkspace -scheme zpod -showdestinations 2>&1 || true)"
->>>>>>> dac77699
+
           echo "Raw xcodebuild -showdestinations output:"
           echo "----------------------------------------"
           echo "${destinations_output}"
@@ -182,12 +167,9 @@
               test_destination="platform=iOS Simulator,OS=${test_version}"
               
               if xcodebuild \
-<<<<<<< HEAD
+
                 ${TARGET_ARGS} \
-=======
-                -workspace zpod.xcworkspace \
-                -scheme zpod \
->>>>>>> dac77699
+
                 -sdk iphonesimulator \
                 -destination "${test_destination}" \
                 -dry-run > /dev/null 2>&1; then
@@ -288,12 +270,9 @@
           echo "=== STEP 12: Destination validation ==="
           echo "Validating destination: ${selected_destination}"
           validation_output="$(xcodebuild \
-<<<<<<< HEAD
+
             ${TARGET_ARGS} \
-=======
-            -workspace zpod.xcworkspace \
-            -scheme zpod \
->>>>>>> dac77699
+
             -sdk iphonesimulator \
             -destination "${selected_destination}" \
             -dry-run 2>&1 || true)"
@@ -313,20 +292,13 @@
           echo ""
           echo "=== STEP 13: Final build and test ==="
           echo "Building and testing with destination: ${selected_destination}"
-<<<<<<< HEAD
+
           echo "Command: xcodebuild ${TARGET_ARGS} -sdk iphonesimulator -destination '${selected_destination}' clean build test | xcbeautify"
           echo ""
           
           xcodebuild \
             ${TARGET_ARGS} \
-=======
-          echo "Command: xcodebuild -workspace zpod.xcworkspace -scheme zpod -sdk iphonesimulator -destination '${selected_destination}' clean build test"
-          echo ""
-          
-          xcodebuild \
-            -workspace zpod.xcworkspace \
-            -scheme zpod \
->>>>>>> dac77699
+
             -sdk iphonesimulator \
             -destination "${selected_destination}" \
             clean build test | xcbeautify
